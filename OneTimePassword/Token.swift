//
//  Token.swift
//  OneTimePassword
//
//  Created by Matt Rubin on 7/7/14.
//  Copyright (c) 2014 Matt Rubin. All rights reserved.
//

import Foundation

/// A `Token` contains a password generator and information identifying the corresponding account.
public struct Token: Equatable {

    /// A string indicating the account represented by the token. This is often an email address or username.
    public let name: String

    /// A string indicating the provider or service which issued the token.
    public let issuer: String

    /// A password generator containing this token's secret, algorithm, etc.
    public let core: Generator

<<<<<<< HEAD
    public init(name: String = defaultName, issuer: String = defaultIssuer, core: Generator) {
=======
    /**
    Initializes a new token with the given parameters.

    :param: name        The user name for the token (defaults to "")
    :param: issure      The entity which issued the token (defaults to "")
    :param: core        The password generator

    :returns: A new token with the given parameters.
    */
    public init(name: String = "", issuer: String = "", core: Generator) {
>>>>>>> 23f4b94e
        self.name = name
        self.issuer = issuer
        self.core = core
    }

    public static let defaultName: String = ""
    public static let defaultIssuer: String = ""
}

public func ==(lhs: Token, rhs: Token) -> Bool {
    return (lhs.name == rhs.name)
        && (lhs.issuer == rhs.issuer)
        && (lhs.core == rhs.core)
}

/**
:param: token   The current token
:returns: A new token, configured to generate the next password.
*/
public func updatedToken(token: Token) -> Token? {
    switch token.core.factor {
    case .Counter(let counter):
        if let updatedGenerator = Generator(factor: .Counter(counter + 1), secret: token.core.secret, algorithm: token.core.algorithm, digits: token.core.digits) {
            return Token(name: token.name, issuer: token.issuer, core: updatedGenerator)
        }
        return nil
    case .Timer:
        return token
    }
}<|MERGE_RESOLUTION|>--- conflicted
+++ resolved
@@ -20,9 +20,6 @@
     /// A password generator containing this token's secret, algorithm, etc.
     public let core: Generator
 
-<<<<<<< HEAD
-    public init(name: String = defaultName, issuer: String = defaultIssuer, core: Generator) {
-=======
     /**
     Initializes a new token with the given parameters.
 
@@ -32,8 +29,7 @@
 
     :returns: A new token with the given parameters.
     */
-    public init(name: String = "", issuer: String = "", core: Generator) {
->>>>>>> 23f4b94e
+    public init(name: String = defaultName, issuer: String = defaultIssuer, core: Generator) {
         self.name = name
         self.issuer = issuer
         self.core = core
