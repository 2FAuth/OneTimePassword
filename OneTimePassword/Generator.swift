//
//  Generator.swift
//  OneTimePassword
//
//  Created by Matt Rubin on 7/8/14.
//  Copyright (c) 2014 Matt Rubin. All rights reserved.
//

import Foundation

/// A `Generator` contains all of the parameters needed to generate a one-time password.
public struct Generator: Equatable {

    /// The moving factor, either timer- or counter-based.
    public let factor: Factor

    /// The secret shared between the client and server.
    public let secret: NSData

    /// The cryptographic hash function used to generate the password.
    public let algorithm: Algorithm

    /// The number of digits in the password.
    public let digits: Int

<<<<<<< HEAD
    public init?(factor: Factor, secret: NSData, algorithm: Algorithm = defaultAlgorithm, digits: Int = defaultDigits) {
=======
    /**
    Initializes a new password generator with the given parameters, if valid.

    :param: factor      The moving factor
    :param: secret      The shared secret
    :param: algorithm   The cryptographic hash function (defaults to SHA-1)
    :param: digits      The number of digits in the password (defaults to 6)

    :returns: A valid password generator, or `nil` if the parameters are invalid.
    */
    public init?(factor: Factor, secret: NSData, algorithm: Algorithm = .SHA1, digits: Int = 6) {
>>>>>>> 23f4b94e
        if !validateGenerator(factor, secret, algorithm, digits) {
            return nil
        }
        self.factor = factor
        self.secret = secret
        self.algorithm = algorithm
        self.digits = digits
    }

    /**
    A moving factor with which a generator produces different one-time passwords over time.
    
    Counter:
      Indicates a HOTP, with an associated 8-byte counter value for the moving factor. After
      each use of the password generator, the counter should be incremented to stay in sync with
      the server.
    Timer:
      Indicates a TOTP, with an associated time interval for calculating the time-based moving
      factor. This period value remains constant, and is used as a divisor for the number of
      seconds since the Unix epoch.
    */
    public enum Factor: Equatable {
        case Counter(UInt64)
        case Timer(period: NSTimeInterval)
    }

    /// A cryptographic hash function used to calculate the HMAC from which a password is derived.
    /// The supported algorithms are SHA-1, SHA-256, and SHA-512
    public enum Algorithm: Equatable {
        case SHA1, SHA256, SHA512
    }

    public static let defaultAlgorithm: Algorithm = .SHA1
    public static let defaultDigits: Int = 6
}

public func ==(lhs: Generator, rhs: Generator) -> Bool {
    return (lhs.factor == rhs.factor)
        && (lhs.algorithm == rhs.algorithm)
        && (lhs.secret == rhs.secret)
        && (lhs.digits == rhs.digits)
}

public func ==(lhs: Generator.Factor, rhs: Generator.Factor) -> Bool {
    switch (lhs, rhs) {
    case let (.Counter(l), .Counter(r)):
        return l == r
    case let (.Timer(l), .Timer(r)):
        return l == r
    default:
        return false
    }
}

public extension Generator {
    /**
    Calculates the current password based on the generator's configuration. The password generated
    will be consistent for a counter-based generator, but for a timer-based generator the password
    will depend on the current time when this method is called.

    Note: Calling this method does *not* increment the counter of a counter-based generator.

    :returns: The current password, or `nil` if a password could not be generated.
    */
    var password: String? {
        if !validateGenerator(factor, secret, algorithm, digits) { return nil }
        let counter = counterForGeneratorWithFactor(self.factor, atTimeIntervalSince1970: NSDate().timeIntervalSince1970)
        return generatePassword(self.algorithm, self.digits, self.secret, counter)
    }
}<|MERGE_RESOLUTION|>--- conflicted
+++ resolved
@@ -23,9 +23,6 @@
     /// The number of digits in the password.
     public let digits: Int
 
-<<<<<<< HEAD
-    public init?(factor: Factor, secret: NSData, algorithm: Algorithm = defaultAlgorithm, digits: Int = defaultDigits) {
-=======
     /**
     Initializes a new password generator with the given parameters, if valid.
 
@@ -36,8 +33,7 @@
 
     :returns: A valid password generator, or `nil` if the parameters are invalid.
     */
-    public init?(factor: Factor, secret: NSData, algorithm: Algorithm = .SHA1, digits: Int = 6) {
->>>>>>> 23f4b94e
+    public init?(factor: Factor, secret: NSData, algorithm: Algorithm = defaultAlgorithm, digits: Int = defaultDigits) {
         if !validateGenerator(factor, secret, algorithm, digits) {
             return nil
         }
