# Configuration for Travis (https://travis-ci.org)

language: objective-c

xcode_workspace: OneTimePassword.xcworkspace
xcode_scheme: OneTimePassword (iOS)

osx_image: xcode8
xcode_sdk: iphonesimulator10.0

env:
# iOS 8 builds time out with Xcode 8
#  - DESTINATION="OS=8.1,name=iPhone 4S"
#  - DESTINATION="OS=8.2,name=iPhone 5"
#  - DESTINATION="OS=8.3,name=iPhone 5S"
#  - DESTINATION="OS=8.4,name=iPhone 6"
  - DESTINATION="OS=9.0,name=iPhone 6"
  - DESTINATION="OS=9.1,name=iPhone 6 Plus"
  - DESTINATION="OS=9.2,name=iPhone 6S"
  - DESTINATION="OS=9.3,name=iPhone 6S Plus"
  - DESTINATION="OS=10.0,name=iPhone 7"

<<<<<<< HEAD
# Check out nested dependencies
before_install: git submodule update --init --recursive

script: set -o pipefail && xcodebuild -workspace $TRAVIS_XCODE_WORKSPACE -scheme $TRAVIS_XCODE_SCHEME -sdk $TRAVIS_XCODE_SDK -destination "$DESTINATION" build test | xcpretty -c
=======
# For now, continue testing with Xcode 7.3 and Swift 2.2
# Testing on iOS 8.x currently times out on Travis with Xcode 8:
# https://travis-ci.org/mattrubin/OneTimePassword/jobs/160929197
matrix:
  include:
    - osx_image: xcode7.3
      xcode_sdk: iphonesimulator9.3
      env: DESTINATION="OS=8.1,name=iPhone 4S"
    - osx_image: xcode7.3
      xcode_sdk: iphonesimulator9.3
      env: DESTINATION="OS=8.2,name=iPhone 5"
    - osx_image: xcode7.3
      xcode_sdk: iphonesimulator9.3
      env: DESTINATION="OS=8.3,name=iPhone 5S"
    - osx_image: xcode7.3
      xcode_sdk: iphonesimulator9.3
      env: DESTINATION="OS=8.4,name=iPhone 6"
    - xcode_scheme: OneTimePassword (watchOS)
      xcode_sdk: watchsimulator3.0
      script: set -o pipefail && xcodebuild -workspace $TRAVIS_XCODE_WORKSPACE -scheme "$TRAVIS_XCODE_SCHEME" -sdk $TRAVIS_XCODE_SDK build | xcpretty -c
    - osx_image: xcode7.3
      xcode_scheme: OneTimePassword (watchOS)
      xcode_sdk: watchsimulator2.2
      script: set -o pipefail && xcodebuild -workspace $TRAVIS_XCODE_WORKSPACE -scheme "$TRAVIS_XCODE_SCHEME" -sdk $TRAVIS_XCODE_SDK build | xcpretty -c


# Check out nested dependencies
before_install: git submodule update --init --recursive

# A custom test script is required because xctool cannot access the iOS keychain
# https://github.com/facebook/xctool/issues/269
script: set -o pipefail && xcodebuild -workspace $TRAVIS_XCODE_WORKSPACE -scheme "$TRAVIS_XCODE_SCHEME" -sdk $TRAVIS_XCODE_SDK -destination "$DESTINATION" build test | xcpretty -c
>>>>>>> feeda6f1

after_success:
  - bash <(curl -s https://codecov.io/bash)<|MERGE_RESOLUTION|>--- conflicted
+++ resolved
@@ -20,29 +20,8 @@
   - DESTINATION="OS=9.3,name=iPhone 6S Plus"
   - DESTINATION="OS=10.0,name=iPhone 7"
 
-<<<<<<< HEAD
-# Check out nested dependencies
-before_install: git submodule update --init --recursive
-
-script: set -o pipefail && xcodebuild -workspace $TRAVIS_XCODE_WORKSPACE -scheme $TRAVIS_XCODE_SCHEME -sdk $TRAVIS_XCODE_SDK -destination "$DESTINATION" build test | xcpretty -c
-=======
-# For now, continue testing with Xcode 7.3 and Swift 2.2
-# Testing on iOS 8.x currently times out on Travis with Xcode 8:
-# https://travis-ci.org/mattrubin/OneTimePassword/jobs/160929197
 matrix:
   include:
-    - osx_image: xcode7.3
-      xcode_sdk: iphonesimulator9.3
-      env: DESTINATION="OS=8.1,name=iPhone 4S"
-    - osx_image: xcode7.3
-      xcode_sdk: iphonesimulator9.3
-      env: DESTINATION="OS=8.2,name=iPhone 5"
-    - osx_image: xcode7.3
-      xcode_sdk: iphonesimulator9.3
-      env: DESTINATION="OS=8.3,name=iPhone 5S"
-    - osx_image: xcode7.3
-      xcode_sdk: iphonesimulator9.3
-      env: DESTINATION="OS=8.4,name=iPhone 6"
     - xcode_scheme: OneTimePassword (watchOS)
       xcode_sdk: watchsimulator3.0
       script: set -o pipefail && xcodebuild -workspace $TRAVIS_XCODE_WORKSPACE -scheme "$TRAVIS_XCODE_SCHEME" -sdk $TRAVIS_XCODE_SDK build | xcpretty -c
@@ -51,14 +30,10 @@
       xcode_sdk: watchsimulator2.2
       script: set -o pipefail && xcodebuild -workspace $TRAVIS_XCODE_WORKSPACE -scheme "$TRAVIS_XCODE_SCHEME" -sdk $TRAVIS_XCODE_SDK build | xcpretty -c
 
-
 # Check out nested dependencies
 before_install: git submodule update --init --recursive
 
-# A custom test script is required because xctool cannot access the iOS keychain
-# https://github.com/facebook/xctool/issues/269
 script: set -o pipefail && xcodebuild -workspace $TRAVIS_XCODE_WORKSPACE -scheme "$TRAVIS_XCODE_SCHEME" -sdk $TRAVIS_XCODE_SDK -destination "$DESTINATION" build test | xcpretty -c
->>>>>>> feeda6f1
 
 after_success:
   - bash <(curl -s https://codecov.io/bash)