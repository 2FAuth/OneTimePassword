--- conflicted
+++ resolved
@@ -100,16 +100,10 @@
 
 // MARK: Enums
 
-<<<<<<< HEAD
-@objc public enum OTPTokenType: UInt8 {
+@objc
+public enum OTPTokenType: UInt8 {
     case counter
     case timer
-=======
-@objc
-public enum OTPTokenType: UInt8 {
-    case Counter
-    case Timer
->>>>>>> 2a824274
 }
 
 @objc
