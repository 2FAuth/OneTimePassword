--- conflicted
+++ resolved
@@ -71,17 +71,10 @@
     ///
     /// - throws: A `Keychain.Error` if the update did not succeed.
     /// - returns: The updated persistent token.
-<<<<<<< HEAD
     public func update(_ persistentToken: PersistentToken, with token: Token) throws -> PersistentToken {
         let attributes = try token.keychainAttributes()
         try updateKeychainItem(forPersistentRef: persistentToken.identifier,
             withAttributes: attributes)
-=======
-    public func updatePersistentToken(persistentToken: PersistentToken,
-                                      withToken token: Token) throws -> PersistentToken {
-        let attributes = try token.keychainAttributes()
-        try updateKeychainItemForPersistentRef(persistentToken.identifier, withAttributes: attributes)
->>>>>>> 2a824274
         return PersistentToken(token: token, identifier: persistentToken.identifier)
     }
 
@@ -168,16 +161,9 @@
     return persistentRef
 }
 
-<<<<<<< HEAD
 private func updateKeychainItem(forPersistentRef persistentRef: Data,
-    withAttributes attributesToUpdate: [String: AnyObject]) throws
-{
-    let queryDict: [String : AnyObject] = [
-=======
-private func updateKeychainItemForPersistentRef(persistentRef: NSData,
-                                                withAttributes attributesToUpdate: [String: AnyObject]) throws {
-    let queryDict = [
->>>>>>> 2a824274
+                                withAttributes attributesToUpdate: [String: AnyObject]) throws {
+    let queryDict: [String : AnyObject] = [
         kSecClass as String:               kSecClassGenericPassword,
         kSecValuePersistentRef as String:  persistentRef as NSData,
     ]
