//
//  Generator.swift
//  OneTimePassword
//
//  Copyright (c) 2014-2016 Matt Rubin and the OneTimePassword authors
//
//  Permission is hereby granted, free of charge, to any person obtaining a copy
//  of this software and associated documentation files (the "Software"), to deal
//  in the Software without restriction, including without limitation the rights
//  to use, copy, modify, merge, publish, distribute, sublicense, and/or sell
//  copies of the Software, and to permit persons to whom the Software is
//  furnished to do so, subject to the following conditions:
//
//  The above copyright notice and this permission notice shall be included in all
//  copies or substantial portions of the Software.
//
//  THE SOFTWARE IS PROVIDED "AS IS", WITHOUT WARRANTY OF ANY KIND, EXPRESS OR
//  IMPLIED, INCLUDING BUT NOT LIMITED TO THE WARRANTIES OF MERCHANTABILITY,
//  FITNESS FOR A PARTICULAR PURPOSE AND NONINFRINGEMENT. IN NO EVENT SHALL THE
//  AUTHORS OR COPYRIGHT HOLDERS BE LIABLE FOR ANY CLAIM, DAMAGES OR OTHER
//  LIABILITY, WHETHER IN AN ACTION OF CONTRACT, TORT OR OTHERWISE, ARISING FROM,
//  OUT OF OR IN CONNECTION WITH THE SOFTWARE OR THE USE OR OTHER DEALINGS IN THE
//  SOFTWARE.
//

import Foundation

/// A `Generator` contains all of the parameters needed to generate a one-time password.
public struct Generator: Equatable {
    /// The moving factor, either timer- or counter-based.
    public let factor: Factor

    /// The secret shared between the client and server.
    public let secret: Data

    /// The cryptographic hash function used to generate the password.
    public let algorithm: Algorithm

    /// The number of digits in the password.
    public let digits: Int

    /// Initializes a new password generator with the given parameters.
    ///
    /// - parameter factor:    The moving factor.
    /// - parameter secret:    The shared secret.
    /// - parameter algorithm: The cryptographic hash function.
    /// - parameter digits:    The number of digits in the password.
    ///
    /// - returns: A new password generator with the given parameters, or `nil` if the parameters
    ///            are invalid.
    public init?(factor: Factor, secret: Data, algorithm: Algorithm, digits: Int) {
        guard Generator.validateFactor(factor) && Generator.validateDigits(digits) else {
            return nil
        }
        self.factor = factor
        self.secret = secret
        self.algorithm = algorithm
        self.digits = digits
    }

    // MARK: Password Generation

    /// Generates the password for the given point in time.
    ///
    /// - parameter time: The target time, as seconds since the Unix epoch.
    ///                   The time value must be positive.
    ///
    /// - throws: A `Generator.Error` if a valid password cannot be generated for the given time.
    /// - returns: The generated password, or throws an error if a password could not be generated.
    public func passwordAtTime(_ time: TimeInterval) throws -> String {
        guard Generator.validateDigits(digits) else {
            throw Error.invalidDigits
        }

        let counter = try factor.counterAtTime(time)
        // Ensure the counter value is big-endian
        var bigCounter = counter.bigEndian

        // Generate an HMAC value from the key and counter
        let counterData = Data(bytes: &bigCounter, count: MemoryLayout<UInt64>.size)
        let hash = HMAC(algorithm, key: secret, data: counterData)

        var truncatedHash = hash.withUnsafeBytes { (ptr: UnsafePointer<UInt8>) -> UInt32 in
            // Use the last 4 bits of the hash as an offset (0 <= offset <= 15)
            let offset = ptr[hash.count-1] & 0x0f

            // Take 4 bytes from the hash, starting at the given byte offset
            let truncatedHashPtr = ptr + Int(offset)
            return truncatedHashPtr.withMemoryRebound(to: UInt32.self, capacity: 1) {
                $0.pointee
            }
        }

        // Ensure the four bytes taken from the hash match the current endian format
        truncatedHash = UInt32(bigEndian: truncatedHash)
        // Discard the most significant bit
        truncatedHash &= 0x7fffffff
        // Constrain to the right number of digits
        truncatedHash = truncatedHash % UInt32(pow(10, Float(digits)))

        // Pad the string representation with zeros, if necessary
        return String(truncatedHash).paddedWithCharacter("0", toLength: digits)
    }

    // MARK: Update

    /// Returns a `Generator` configured to generate the *next* password, which follows the password
    /// generated by `self`.
    ///
    /// - requires: The next generator is valid.
    public func successor() -> Generator {
        switch factor {
        case .counter(let counter):
            // Update a counter-based generator by incrementing the counter. Force-unwrapping should
            // be safe here, since any valid generator should have a valid successor.
            let nextGenerator = Generator(
                factor: .counter(counter + 1),
                secret: secret,
                algorithm: algorithm,
                digits: digits
            )
            return nextGenerator!
        case .timer:
            // A timer-based generator does not need to be updated.
            return self
        }
    }

    // MARK: Nested Types

    /// A moving factor with which a generator produces different one-time passwords over time.
    /// The possible values are `Counter` and `Timer`, with associated values for each.
    public enum Factor: Equatable {
        /// Indicates a HOTP, with an associated 8-byte counter value for the moving factor. After
        /// each use of the password generator, the counter should be incremented to stay in sync
        /// with the server.
        case counter(UInt64)
        /// Indicates a TOTP, with an associated time interval for calculating the time-based moving
        /// factor. This period value remains constant, and is used as a divisor for the number of
        /// seconds since the Unix epoch.
        case timer(period: TimeInterval)

        /// Calculates the counter value for the moving factor at the target time. For a counter-
        /// based factor, this will be the associated counter value, but for a timer-based factor,
        /// it will be the number of time steps since the Unix epoch, based on the associated
        /// period value.
        ///
        /// - parameter time: The target time, as seconds since the Unix epoch.
        ///
        /// - throws: A `Generator.Error` if a valid counter cannot be calculated.
        /// - returns: The counter value needed to generate the password for the target time.
        fileprivate func counterAtTime(_ time: TimeInterval) throws -> UInt64 {
            switch self {
            case .counter(let counter):
                return counter
            case .timer(let period):
                guard Generator.validateTime(time) else {
                    throw Error.invalidTime
                }
                guard Generator.validatePeriod(period) else {
                    throw Error.invalidPeriod
                }
                return UInt64(time / period)
            }
        }
    }

    /// A cryptographic hash function used to calculate the HMAC from which a password is derived.
    /// The supported algorithms are SHA-1, SHA-256, and SHA-512.
    public enum Algorithm: Equatable {
        /// The SHA-1 hash function.
        case SHA1
        /// The SHA-256 hash function.
        case SHA256
        /// The SHA-512 hash function.
        case SHA512
    }

    /// An error type enum representing the various errors a `Generator` can throw when computing a
    /// password.
    public enum Error: Swift.Error {
        /// The requested time is before the epoch date.
<<<<<<< HEAD
        case invalidTime
        /// The timer period is not a positive number of seconds
        case invalidPeriod
=======
        case InvalidTime
        /// The timer period is not a positive number of seconds.
        case InvalidPeriod
>>>>>>> feeda6f1
        /// The number of digits is either too short to be secure, or too long to compute.
        case invalidDigits
    }
}

/// Compares two `Generator`s for equality.
public func == (lhs: Generator, rhs: Generator) -> Bool {
    return (lhs.factor == rhs.factor)
        && (lhs.algorithm == rhs.algorithm)
        && (lhs.secret == rhs.secret)
        && (lhs.digits == rhs.digits)
}

/// Compares two `Factor`s for equality.
public func == (lhs: Generator.Factor, rhs: Generator.Factor) -> Bool {
    switch (lhs, rhs) {
    case let (.counter(l), .counter(r)):
        return l == r
    case let (.timer(l), .timer(r)):
        return l == r
    default:
        return false
    }
}

// MARK: - Private

private extension Generator {
    // MARK: Validation

    static func validateDigits(_ digits: Int) -> Bool {
        // https://tools.ietf.org/html/rfc4226#section-5.3 states "Implementations MUST extract a
        // 6-digit code at a minimum and possibly 7 and 8-digit codes."
        let acceptableDigits = 6...8
        return acceptableDigits.contains(digits)
    }

    static func validateFactor(_ factor: Factor) -> Bool {
        switch factor {
        case .counter:
            return true
        case .timer(let period):
            return validatePeriod(period)
        }
    }

    static func validatePeriod(_ period: TimeInterval) -> Bool {
        // The period must be positive and non-zero to produce a valid counter value.
        return (period > 0)
    }

    static func validateTime(_ time: TimeInterval) -> Bool {
        // The time must be positive to produce a valid counter value.
        return (time >= 0)
    }
}

private extension String {
    /// Prepends the given character to the beginning of `self` until it matches the given length.
<<<<<<< HEAD
    func paddedWithCharacter(_ character: Character, toLength length: Int) -> String {
=======
    ///
    /// - parameter character: The padding character.
    /// - parameter length:    The desired length of the padded string.
    ///
    /// - returns: A new string padded to the given length.
    func paddedWithCharacter(character: Character, toLength length: Int) -> String {
>>>>>>> feeda6f1
        let paddingCount = length - characters.count
        guard paddingCount > 0 else { return self }

        let padding = String(repeating: String(character), count: paddingCount)
        return padding + self
    }
}<|MERGE_RESOLUTION|>--- conflicted
+++ resolved
@@ -180,15 +180,9 @@
     /// password.
     public enum Error: Swift.Error {
         /// The requested time is before the epoch date.
-<<<<<<< HEAD
         case invalidTime
-        /// The timer period is not a positive number of seconds
+        /// The timer period is not a positive number of seconds.
         case invalidPeriod
-=======
-        case InvalidTime
-        /// The timer period is not a positive number of seconds.
-        case InvalidPeriod
->>>>>>> feeda6f1
         /// The number of digits is either too short to be secure, or too long to compute.
         case invalidDigits
     }
@@ -248,16 +242,12 @@
 
 private extension String {
     /// Prepends the given character to the beginning of `self` until it matches the given length.
-<<<<<<< HEAD
-    func paddedWithCharacter(_ character: Character, toLength length: Int) -> String {
-=======
     ///
     /// - parameter character: The padding character.
     /// - parameter length:    The desired length of the padded string.
     ///
     /// - returns: A new string padded to the given length.
-    func paddedWithCharacter(character: Character, toLength length: Int) -> String {
->>>>>>> feeda6f1
+    func paddedWithCharacter(_ character: Character, toLength length: Int) -> String {
         let paddingCount = length - characters.count
         guard paddingCount > 0 else { return self }
 
