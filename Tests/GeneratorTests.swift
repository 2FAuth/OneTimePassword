//
//  GeneratorTests.swift
//  OneTimePassword
//
//  Copyright (c) 2014-2017 Matt Rubin and the OneTimePassword authors
//
//  Permission is hereby granted, free of charge, to any person obtaining a copy
//  of this software and associated documentation files (the "Software"), to deal
//  in the Software without restriction, including without limitation the rights
//  to use, copy, modify, merge, publish, distribute, sublicense, and/or sell
//  copies of the Software, and to permit persons to whom the Software is
//  furnished to do so, subject to the following conditions:
//
//  The above copyright notice and this permission notice shall be included in all
//  copies or substantial portions of the Software.
//
//  THE SOFTWARE IS PROVIDED "AS IS", WITHOUT WARRANTY OF ANY KIND, EXPRESS OR
//  IMPLIED, INCLUDING BUT NOT LIMITED TO THE WARRANTIES OF MERCHANTABILITY,
//  FITNESS FOR A PARTICULAR PURPOSE AND NONINFRINGEMENT. IN NO EVENT SHALL THE
//  AUTHORS OR COPYRIGHT HOLDERS BE LIABLE FOR ANY CLAIM, DAMAGES OR OTHER
//  LIABILITY, WHETHER IN AN ACTION OF CONTRACT, TORT OR OTHERWISE, ARISING FROM,
//  OUT OF OR IN CONNECTION WITH THE SOFTWARE OR THE USE OR OTHER DEALINGS IN THE
//  SOFTWARE.
//

import XCTest
import OneTimePassword

class GeneratorTests: XCTestCase {
    func testInit() throws {
        // Create a generator
        let factor = OneTimePassword.Generator.Factor.counter(111)
        let secret = "12345678901234567890".data(using: String.Encoding.ascii)!
        let algorithm = Generator.Algorithm.sha256
        let digits = 8

        let generator = try Generator(
            factor: factor,
            secret: secret,
            algorithm: algorithm,
            digits: digits
        )

        XCTAssertEqual(generator.factor, factor)
        XCTAssertEqual(generator.secret, secret)
        XCTAssertEqual(generator.algorithm, algorithm)
        XCTAssertEqual(generator.digits, digits)

        // Create another generator
        let other_factor = OneTimePassword.Generator.Factor.timer(period: 123)
        let other_secret = "09876543210987654321".data(using: String.Encoding.ascii)!
        let other_algorithm = Generator.Algorithm.sha512
        let other_digits = 7

        let other_generator = try Generator(
            factor: other_factor,
            secret: other_secret,
            algorithm: other_algorithm,
            digits: other_digits
        )

        XCTAssertEqual(other_generator.factor, other_factor)
        XCTAssertEqual(other_generator.secret, other_secret)
        XCTAssertEqual(other_generator.algorithm, other_algorithm)
        XCTAssertEqual(other_generator.digits, other_digits)

        // Ensure the generators are different
        XCTAssertNotEqual(generator.factor, other_generator.factor)
        XCTAssertNotEqual(generator.secret, other_generator.secret)
        XCTAssertNotEqual(generator.algorithm, other_generator.algorithm)
        XCTAssertNotEqual(generator.digits, other_generator.digits)
    }

    func testCounter() throws {
        let factors: [(TimeInterval, TimeInterval, UInt64)] = [
            // swiftlint:disable comma
            (100,         30, 3),
            (10000,       30, 333),
            (1000000,     30, 33333),
            (100000000,   60, 1666666),
            (10000000000, 90, 111111111),
            // swiftlint:enable comma
        ]

        for (timeSinceEpoch, period, count) in factors {
            let time = Date(timeIntervalSince1970: timeSinceEpoch)
            let timer = Generator.Factor.timer(period: period)
            let counter = Generator.Factor.counter(count)
            let secret = "12345678901234567890".data(using: String.Encoding.ascii)!
            let hotp = try Generator(factor: counter, secret: secret, algorithm: .sha1, digits: 6).password(at: time)
            let totp = try Generator(factor: timer, secret: secret, algorithm: .sha1, digits: 6).password(at: time)
            XCTAssertEqual(hotp, totp,
                           "TOTP with \(timer) should match HOTP with counter \(counter) at time \(time).")
        }
    }

    func testValidation() {
        let digitTests: [(Int, Bool)] = [
            (-6, false),
            (0, false),
            (1, false),
            (5, false),
            (6, true),
            (7, true),
            (8, true),
            (9, false),
            (10, false),
        ]

        let periodTests: [(TimeInterval, Bool)] = [
            (-30, false),
            (0, false),
            (1, true),
            (30, true),
            (300, true),
            (301, true),
        ]

        for (digits, digitsAreValid) in digitTests {
            let generator = try? Generator(
                factor: .counter(0),
                secret: Data(),
                algorithm: .sha1,
                digits: digits
            )
            // If the digits are invalid, password generation should throw an error
            let generatorIsValid = digitsAreValid
            if generatorIsValid {
                XCTAssertNotNil(generator)
            } else {
                XCTAssertNil(generator)
            }

            for (period, periodIsValid) in periodTests {
                let generator = try? Generator(
                    factor: .timer(period: period),
                    secret: Data(),
                    algorithm: .sha1,
                    digits: digits
                )
                // If the digits or period are invalid, password generation should throw an error
                let generatorIsValid = digitsAreValid && periodIsValid
                if generatorIsValid {
                    XCTAssertNotNil(generator)
                } else {
                    XCTAssertNil(generator)
                }
            }
        }
    }

    func testPasswordAtInvalidTime() throws {
        let generator = try Generator(
            factor: .timer(period: 30),
            secret: Data(),
            algorithm: .sha1,
            digits: 6
        )

        let badTime = Date(timeIntervalSince1970: -100)
        XCTAssertThrowsError(try generator.password(at: badTime)) { error in
            guard case Generator.Error.invalidTime = error else {
                XCTFail("password(at: \(badTime)) threw an unexpected type of error: \(error)")
                return
            }
        }
    }

    func testPasswordWithInvalidPeriod() {
<<<<<<< HEAD
        let generator = Generator(unvalidatedFactor: .timer(period: 0))
        let time = Date(timeIntervalSince1970: 100)

        XCTAssertThrowsError(try generator.password(at: time)) { error in
            guard case Generator.Error.invalidPeriod = error else {
                XCTFail("password(at: \(time)) threw an unexpected type of error: \(error)")
                return
            }
        }
    }

    func testPasswordWithInvalidDigits() {
        let generator = Generator(unvalidatedDigits: 3)
        let time = Date(timeIntervalSince1970: 100)

        XCTAssertThrowsError(try generator.password(at: time)) { error in
            guard case Generator.Error.invalidDigits = error else {
                XCTFail("password(at: \(time)) threw an unexpected type of error: \(error)")
                return
            }
        }
=======
        // It should not be possible to try to get a password from a generator with an invalid period, because the
        // generator initializer should fail when given an invalid period.
        let generator = Generator(factor: .timer(period: 0), secret: Data(), algorithm: .sha1, digits: 8)
        XCTAssertNil(generator)
    }

    func testPasswordWithInvalidDigits() {
        // It should not be possible to try to get a password from a generator with an invalid digit count, because the
        // generator initializer should fail when given an invalid digit count.
        let generator = Generator(factor: .timer(period: 30), secret: Data(), algorithm: .sha1, digits: 3)
        XCTAssertNil(generator)
>>>>>>> 0406db13
    }

    // The values in this test are found in Appendix D of the HOTP RFC
    // https://tools.ietf.org/html/rfc4226#appendix-D
    func testHOTPRFCValues() throws {
        let secret = "12345678901234567890".data(using: String.Encoding.ascii)!
        let expectedValues: [UInt64: String] = [
            0: "755224",
            1: "287082",
            2: "359152",
            3: "969429",
            4: "338314",
            5: "254676",
            6: "287922",
            7: "162583",
            8: "399871",
            9: "520489",
        ]
        for (counter, expectedPassword) in expectedValues {
            let generator = try Generator(factor: .counter(counter), secret: secret, algorithm: .sha1, digits: 6)
            let time = Date(timeIntervalSince1970: 0)
            let password = try generator.password(at: time)
            XCTAssertEqual(password, expectedPassword,
                           "The generator did not produce the expected OTP.")
        }
    }

    // The values in this test are found in Appendix B of the TOTP RFC
    // https://tools.ietf.org/html/rfc6238#appendix-B
    func testTOTPRFCValues() throws {
        let secretKeys: [Generator.Algorithm: String] = [
            .sha1:   "12345678901234567890",
            .sha256: "12345678901234567890123456789012",
            .sha512: "1234567890123456789012345678901234567890123456789012345678901234",
        ]

        let timesSinceEpoch: [TimeInterval] = [59, 1111111109, 1111111111, 1234567890, 2000000000, 20000000000]

        let expectedValues: [Generator.Algorithm: [String]] = [
            .sha1:   ["94287082", "07081804", "14050471", "89005924", "69279037", "65353130"],
            .sha256: ["46119246", "68084774", "67062674", "91819424", "90698825", "77737706"],
            .sha512: ["90693936", "25091201", "99943326", "93441116", "38618901", "47863826"],
        ]

        for (algorithm, secretKey) in secretKeys {
            let secret = secretKey.data(using: String.Encoding.ascii)!
            let generator = try Generator(factor: .timer(period: 30), secret: secret, algorithm: algorithm, digits: 8)

            for (timeSinceEpoch, expectedPassword) in zip(timesSinceEpoch, expectedValues[algorithm]!) {
                let time = Date(timeIntervalSince1970: timeSinceEpoch)
                let password = try generator.password(at: time)
                XCTAssertEqual(password, expectedPassword,
                               "Incorrect result for \(algorithm) at \(timeSinceEpoch)")
            }
        }
    }

    // From Google Authenticator for iOS
    // https://code.google.com/p/google-authenticator/source/browse/mobile/ios/Classes/TOTPGeneratorTest.m
    func testTOTPGoogleValues() throws {
        let secret = "12345678901234567890".data(using: String.Encoding.ascii)!
        let timesSinceEpoch: [TimeInterval] = [1111111111, 1234567890, 2000000000]

        let expectedValues: [Generator.Algorithm: [String]] = [
            .sha1:   ["050471", "005924", "279037"],
            .sha256: ["584430", "829826", "428693"],
            .sha512: ["380122", "671578", "464532"],
        ]

        for (algorithm, expectedPasswords) in expectedValues {
            let generator = try Generator(factor: .timer(period: 30), secret: secret, algorithm: algorithm, digits: 6)
            for (timeSinceEpoch, expectedPassword) in zip(timesSinceEpoch, expectedPasswords) {
                let time = Date(timeIntervalSince1970: timeSinceEpoch)
                let password = try generator.password(at: time)
                XCTAssertEqual(password, expectedPassword,
                               "Incorrect result for \(algorithm) at \(timeSinceEpoch)")
            }
        }
    }
}<|MERGE_RESOLUTION|>--- conflicted
+++ resolved
@@ -167,41 +167,29 @@
     }
 
     func testPasswordWithInvalidPeriod() {
-<<<<<<< HEAD
-        let generator = Generator(unvalidatedFactor: .timer(period: 0))
-        let time = Date(timeIntervalSince1970: 100)
-
-        XCTAssertThrowsError(try generator.password(at: time)) { error in
-            guard case Generator.Error.invalidPeriod = error else {
-                XCTFail("password(at: \(time)) threw an unexpected type of error: \(error)")
-                return
-            }
-        }
-    }
-
-    func testPasswordWithInvalidDigits() {
-        let generator = Generator(unvalidatedDigits: 3)
-        let time = Date(timeIntervalSince1970: 100)
-
-        XCTAssertThrowsError(try generator.password(at: time)) { error in
-            guard case Generator.Error.invalidDigits = error else {
-                XCTFail("password(at: \(time)) threw an unexpected type of error: \(error)")
-                return
-            }
-        }
-=======
         // It should not be possible to try to get a password from a generator with an invalid period, because the
         // generator initializer should fail when given an invalid period.
-        let generator = Generator(factor: .timer(period: 0), secret: Data(), algorithm: .sha1, digits: 8)
-        XCTAssertNil(generator)
+        let factor = Generator.Factor.timer(period: 0)
+
+        XCTAssertThrowsError(try Generator(factor: factor, secret: Data(), algorithm: .sha1, digits: 8)) { error in
+            guard case Generator.Error.invalidPeriod = error else {
+                XCTFail("Generator.init threw an unexpected type of error: \(error)")
+                return
+            }
+        }
     }
 
     func testPasswordWithInvalidDigits() {
         // It should not be possible to try to get a password from a generator with an invalid digit count, because the
         // generator initializer should fail when given an invalid digit count.
-        let generator = Generator(factor: .timer(period: 30), secret: Data(), algorithm: .sha1, digits: 3)
-        XCTAssertNil(generator)
->>>>>>> 0406db13
+        let factor = Generator.Factor.timer(period: 30)
+
+        XCTAssertThrowsError(try Generator(factor: factor, secret: Data(), algorithm: .sha1, digits: 3)) { error in
+            guard case Generator.Error.invalidDigits = error else {
+                XCTFail("Generator.init threw an unexpected type of error: \(error)")
+                return
+            }
+        }
     }
 
     // The values in this test are found in Appendix D of the HOTP RFC
