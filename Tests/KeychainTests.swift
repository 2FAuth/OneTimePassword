--- conflicted
+++ resolved
@@ -41,14 +41,6 @@
     let keychain = Keychain.sharedInstance
 
     func testPersistentTokenWithIdentifier() {
-<<<<<<< HEAD
-        // See the NOTE above
-        if #available(iOS 10, *) {
-            return
-        }
-
-=======
->>>>>>> f9c41232
         // Create a token
         let token = testToken
 
@@ -110,14 +102,6 @@
     }
 
     func testDuplicateTokens() {
-<<<<<<< HEAD
-        // See the NOTE above
-        if #available(iOS 10, *) {
-            return
-        }
-
-=======
->>>>>>> f9c41232
         let token1 = testToken, token2 = testToken
 
         // Add both tokens to the keychain
@@ -193,14 +177,6 @@
     }
 
     func testAllPersistentTokens() {
-<<<<<<< HEAD
-        // See the NOTE above
-        if #available(iOS 10, *) {
-            return
-        }
-
-=======
->>>>>>> f9c41232
         let token1 = testToken, token2 = testToken, token3 = testToken
 
         do {
