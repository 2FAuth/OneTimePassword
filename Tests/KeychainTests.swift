--- conflicted
+++ resolved
@@ -56,58 +56,7 @@
         // Save the token
         let savedToken: PersistentToken
         do {
-<<<<<<< HEAD
-            // Save the token
-            let savedToken = try keychain.add(token)
-
-            // Restore the token
-            do {
-                let fetchedToken = try keychain.persistentToken(withIdentifier: savedToken.identifier)
-                XCTAssertEqual(fetchedToken, savedToken, "Token should have been saved to keychain")
-            } catch {
-                XCTFail("persistentTokenWithIdentifier(_:) failed with error: \(error)")
-            }
-
-            // Modify the token
-            let modifiedToken = Token(
-                name: "New Name",
-                issuer: "New Issuer",
-                generator: token.generator.successor()
-            )
-            do {
-                let updatedToken = try keychain.update(savedToken, with: modifiedToken)
-                XCTAssertEqual(updatedToken.identifier, savedToken.identifier)
-                XCTAssertEqual(updatedToken.token, modifiedToken)
-            } catch {
-                XCTFail("updatePersistentToken(_:withToken:) failed with error: \(error)")
-            }
-
-            // Fetch the token again
-            do {
-                let fetchedToken = try keychain.persistentToken(withIdentifier: savedToken.identifier)
-                XCTAssertEqual(fetchedToken?.token, modifiedToken)
-                XCTAssertEqual(fetchedToken?.identifier, savedToken.identifier)
-            } catch {
-                XCTFail("persistentTokenWithIdentifier(_:) failed with error: \(error)")
-            }
-
-            // Remove the token
-            do {
-                try keychain.delete(savedToken)
-            } catch {
-                XCTFail("deletePersistentToken(_:) failed with error: \(error)")
-            }
-
-            // Attempt to restore the deleted token
-            do {
-                let fetchedToken = try keychain.persistentToken(withIdentifier: savedToken.identifier)
-                XCTAssertNil(fetchedToken, "Token should have been removed from keychain")
-            } catch {
-                XCTFail("persistentTokenWithIdentifier(_:) failed with error: \(error)")
-            }
-=======
-            savedToken = try keychain.addToken(token)
->>>>>>> 8ba385aa
+            savedToken = try keychain.add(token)
         } catch {
             XCTFail("addToken(_:) failed with error: \(error)")
             return
@@ -115,7 +64,7 @@
 
         // Restore the token
         do {
-            let fetchedToken = try keychain.persistentTokenWithIdentifier(savedToken.identifier)
+            let fetchedToken = try keychain.persistentToken(withIdentifier: savedToken.identifier)
             XCTAssertEqual(fetchedToken, savedToken, "Token should have been saved to keychain")
         } catch {
             XCTFail("persistentTokenWithIdentifier(_:) failed with error: \(error)")
@@ -128,8 +77,7 @@
             generator: token.generator.successor()
         )
         do {
-            let updatedToken = try keychain.updatePersistentToken(savedToken,
-                                                                  withToken: modifiedToken)
+            let updatedToken = try keychain.update(savedToken, with: modifiedToken)
             XCTAssertEqual(updatedToken.identifier, savedToken.identifier)
             XCTAssertEqual(updatedToken.token, modifiedToken)
         } catch {
@@ -138,7 +86,7 @@
 
         // Fetch the token again
         do {
-            let fetchedToken = try keychain.persistentTokenWithIdentifier(savedToken.identifier)
+            let fetchedToken = try keychain.persistentToken(withIdentifier: savedToken.identifier)
             XCTAssertEqual(fetchedToken?.token, modifiedToken)
             XCTAssertEqual(fetchedToken?.identifier, savedToken.identifier)
         } catch {
@@ -147,14 +95,14 @@
 
         // Remove the token
         do {
-            try keychain.deletePersistentToken(savedToken)
+            try keychain.delete(savedToken)
         } catch {
             XCTFail("deletePersistentToken(_:) failed with error: \(error)")
         }
 
         // Attempt to restore the deleted token
         do {
-            let fetchedToken = try keychain.persistentTokenWithIdentifier(savedToken.identifier)
+            let fetchedToken = try keychain.persistentToken(withIdentifier: savedToken.identifier)
             XCTAssertNil(fetchedToken, "Token should have been removed from keychain")
         } catch {
             XCTFail("persistentTokenWithIdentifier(_:) failed with error: \(error)")
@@ -171,76 +119,10 @@
         let savedItem1: PersistentToken
         let savedItem2: PersistentToken
         do {
-<<<<<<< HEAD
-            // Add both tokens to the keychain
-            let savedItem1 = try keychain.add(token1)
-            let savedItem2 = try keychain.add(token2)
+            savedItem1 = try keychain.add(token1)
+            savedItem2 = try keychain.add(token2)
             XCTAssertEqual(savedItem1.token, token1)
             XCTAssertEqual(savedItem2.token, token2)
-
-            // Fetch both tokens from the keychain
-            do {
-                let fetchedItem1 = try keychain.persistentToken(withIdentifier: savedItem1.identifier)
-                let fetchedItem2 = try keychain.persistentToken(withIdentifier: savedItem2.identifier)
-                XCTAssertEqual(fetchedItem1, savedItem1, "Saved token not found in keychain")
-                XCTAssertEqual(fetchedItem2, savedItem2, "Saved token not found in keychain")
-            } catch {
-                XCTFail("persistentTokenWithIdentifier(_:) failed with error: \(error)")
-            }
-
-            // Remove the first token from the keychain
-            do {
-                try keychain.delete(savedItem1)
-            } catch {
-                XCTFail("deletePersistentToken(_:) failed with error: \(error)")
-            }
-
-            do {
-                let checkItem1 = try keychain.persistentToken(withIdentifier: savedItem1.identifier)
-                let checkItem2 = try keychain.persistentToken(withIdentifier: savedItem2.identifier)
-                XCTAssertNil(checkItem1, "Token should not be in keychain: \(token1)")
-                XCTAssertNotNil(checkItem2, "Token should be in keychain: \(token2)")
-            } catch {
-                XCTFail("persistentTokenWithIdentifier(_:) failed with error: \(error)")
-            }
-
-            // Remove the second token from the keychain
-            do {
-                try keychain.delete(savedItem2)
-            } catch {
-                XCTFail("deletePersistentToken(_:) failed with error: \(error)")
-            }
-
-            do {
-                let recheckItem1 = try keychain.persistentToken(withIdentifier: savedItem1.identifier)
-                let recheckItem2 = try keychain.persistentToken(withIdentifier: savedItem2.identifier)
-                XCTAssertNil(recheckItem1, "Token should not be in keychain: \(token1)")
-                XCTAssertNil(recheckItem2, "Token should not be in keychain: \(token2)")
-            } catch {
-                XCTFail("persistentTokenWithIdentifier(_:) failed with error: \(error)")
-            }
-
-            // Try to remove both tokens from the keychain again
-            do {
-                try keychain.delete(savedItem1)
-                // The deletion should throw and this line should never be reached.
-                XCTFail("Removing again should fail: \(token1)")
-            } catch {
-                // An error thrown is the expected outcome
-            }
-            do {
-                try keychain.delete(savedItem2)
-                // The deletion should throw and this line should never be reached.
-                XCTFail("Removing again should fail: \(token2)")
-            } catch {
-                // An error thrown is the expected outcome
-            }
-=======
-            savedItem1 = try keychain.addToken(token1)
-            savedItem2 = try keychain.addToken(token2)
-            XCTAssertEqual(savedItem1.token, token1)
-            XCTAssertEqual(savedItem2.token, token2)
->>>>>>> 8ba385aa
         } catch {
             XCTFail("addToken(_:) failed with error: \(error)")
             return
@@ -248,8 +130,8 @@
 
         // Fetch both tokens from the keychain
         do {
-            let fetchedItem1 = try keychain.persistentTokenWithIdentifier(savedItem1.identifier)
-            let fetchedItem2 = try keychain.persistentTokenWithIdentifier(savedItem2.identifier)
+            let fetchedItem1 = try keychain.persistentToken(withIdentifier: savedItem1.identifier)
+            let fetchedItem2 = try keychain.persistentToken(withIdentifier: savedItem2.identifier)
             XCTAssertEqual(fetchedItem1, savedItem1, "Saved token not found in keychain")
             XCTAssertEqual(fetchedItem2, savedItem2, "Saved token not found in keychain")
         } catch {
@@ -258,14 +140,14 @@
 
         // Remove the first token from the keychain
         do {
-            try keychain.deletePersistentToken(savedItem1)
-        } catch {
-            XCTFail("deletePersistentToken(_:) failed with error: \(error)")
-        }
-
-        do {
-            let checkItem1 = try keychain.persistentTokenWithIdentifier(savedItem1.identifier)
-            let checkItem2 = try keychain.persistentTokenWithIdentifier(savedItem2.identifier)
+            try keychain.delete(savedItem1)
+        } catch {
+            XCTFail("deletePersistentToken(_:) failed with error: \(error)")
+        }
+
+        do {
+            let checkItem1 = try keychain.persistentToken(withIdentifier: savedItem1.identifier)
+            let checkItem2 = try keychain.persistentToken(withIdentifier: savedItem2.identifier)
             XCTAssertNil(checkItem1, "Token should not be in keychain: \(token1)")
             XCTAssertNotNil(checkItem2, "Token should be in keychain: \(token2)")
         } catch {
@@ -274,14 +156,14 @@
 
         // Remove the second token from the keychain
         do {
-            try keychain.deletePersistentToken(savedItem2)
-        } catch {
-            XCTFail("deletePersistentToken(_:) failed with error: \(error)")
-        }
-
-        do {
-            let recheckItem1 = try keychain.persistentTokenWithIdentifier(savedItem1.identifier)
-            let recheckItem2 = try keychain.persistentTokenWithIdentifier(savedItem2.identifier)
+            try keychain.delete(savedItem2)
+        } catch {
+            XCTFail("deletePersistentToken(_:) failed with error: \(error)")
+        }
+
+        do {
+            let recheckItem1 = try keychain.persistentToken(withIdentifier: savedItem1.identifier)
+            let recheckItem2 = try keychain.persistentToken(withIdentifier: savedItem2.identifier)
             XCTAssertNil(recheckItem1, "Token should not be in keychain: \(token1)")
             XCTAssertNil(recheckItem2, "Token should not be in keychain: \(token2)")
         } catch {
@@ -290,14 +172,14 @@
 
         // Try to remove both tokens from the keychain again
         do {
-            try keychain.deletePersistentToken(savedItem1)
+            try keychain.delete(savedItem1)
             // The deletion should throw and this line should never be reached.
             XCTFail("Removing again should fail: \(token1)")
         } catch {
             // An error thrown is the expected outcome
         }
         do {
-            try keychain.deletePersistentToken(savedItem2)
+            try keychain.delete(savedItem2)
             // The deletion should throw and this line should never be reached.
             XCTFail("Removing again should fail: \(token2)")
         } catch {
@@ -322,19 +204,13 @@
         let persistentToken2: PersistentToken
         let persistentToken3: PersistentToken
         do {
-<<<<<<< HEAD
-            let persistentToken1 = try keychain.add(token1)
-            let persistentToken2 = try keychain.add(token2)
-            let persistentToken3 = try keychain.add(token3)
-=======
-            persistentToken1 = try keychain.addToken(token1)
-            persistentToken2 = try keychain.addToken(token2)
-            persistentToken3 = try keychain.addToken(token3)
+            persistentToken1 = try keychain.add(token1)
+            persistentToken2 = try keychain.add(token2)
+            persistentToken3 = try keychain.add(token3)
         } catch {
             XCTFail("addToken(_:) failed with error: \(error)")
             return
         }
->>>>>>> 8ba385aa
 
         do {
             let allTokens = try keychain.allPersistentTokens()
@@ -344,23 +220,13 @@
             XCTFail("allPersistentTokens() failed with error: \(error)")
         }
 
-<<<<<<< HEAD
-            do {
-                try keychain.delete(persistentToken1)
-                try keychain.delete(persistentToken2)
-                try keychain.delete(persistentToken3)
-            } catch {
-                XCTFail("deletePersistentToken(_:) failed with error: \(error)")
-            }
-=======
-        do {
-            try keychain.deletePersistentToken(persistentToken1)
-            try keychain.deletePersistentToken(persistentToken2)
-            try keychain.deletePersistentToken(persistentToken3)
-        } catch {
-            XCTFail("deletePersistentToken(_:) failed with error: \(error)")
-        }
->>>>>>> 8ba385aa
+        do {
+            try keychain.delete(persistentToken1)
+            try keychain.delete(persistentToken2)
+            try keychain.delete(persistentToken3)
+        } catch {
+            XCTFail("deletePersistentToken(_:) failed with error: \(error)")
+        }
 
         do {
             let noTokens = try keychain.allPersistentTokens()
